cmake_minimum_required(VERSION 3.3.0 FATAL_ERROR)
project(nrn C CXX)

# =============================================================================
# CMake common project settings
# =============================================================================
set(PROJECT_VERSION_MAJOR 7)
set(PROJECT_VERSION_MINOR 7)
set(CMAKE_BUILD_TYPE Debug)
set(CMAKE_CXX_STANDARD 98)
set(CMAKE_CXX_STANDARD_REQUIRED ON)
set(CMAKE_CXX_EXTENSIONS OFF)
set(CMAKE_RUNTIME_OUTPUT_DIRECTORY ${CMAKE_CURRENT_BINARY_DIR}/bin)

# needed in both bin and config
set (prefix ${CMAKE_INSTALL_PREFIX})
set (host_cpu ${CMAKE_SYSTEM_PROCESSOR})
set (exec_prefix ${prefix})
set (bindir \${exec_prefix}/bin)
set (libdir \${exec_prefix}/lib)
set (PACKAGE "\"nrn\"")

option(NRN_BUILD_SHARED "Build libraries shared or static" OFF)
option(ENABLE_INTERVIEWS "Link with INTERVIEWS GUI library" ON)
option(ENABLE_LegacyFR "Original faraday, R, etc. instead of 2017 nist constants in share/lib/nrnunits.lib" ON)
option(ENABLE_NRNMECH_DLL_STYLE "Dynamically load nrnmech shared library" ON)
option(ENABLE_DISCRETE_EVENT_OBSERVER "Set to OFF if do not want Observer to be a subclass of DiscreteEvent" ON)
option(ENABLE_PYTHON "Python interpreter available" ON)
option(ENABLE_THREADS "Allow use of pthreads" ON)
option(ENABLE_MPI "Allow use of MPI" ON)

set(USING_CMAKE_FALSE "#")
set(USING_CMAKE_TRUE "")

# =============================================================================
# Compile static libraries with hidden visibility
# =============================================================================
#set(CMAKE_CXX_VISIBILITY_PRESET hidden)

# =============================================================================
# Find required packages
# =============================================================================
message(STATUS "CHECKING FOR X11")
find_package(BISON)
find_package(FLEX)

if (ENABLE_MPI)
  find_package(MPI REQUIRED)
  # TODO : include this for only selective target
  include_directories(${MPI_INCLUDE_PATH})
  set(NRNMPI 1)
  set(PARANEURON 1)
else()
  set(NRNMPI 0)
  set(PARANEURON 0)
endif()

if (ENABLE_INTERVIEWS)
  find_package(X11)
  if(NOT ${X11_FOUND})
    if (APPLE)
      message(FATAL_ERROR "You must install XQuartz from https://www.xquartz.org/ to build iv")
    else()
      find_package(X11 REQUIRED)
    endif()
  endif()
  include_directories(${X11_INCLUDE_DIR})
  find_package(iv REQUIRED)
  set (HAVE_IV 1)
else()
  set (HAVE_IV 0)
endif()

# python or python3 is also needed to make hocusr.h from neuron.h
find_package(PythonInterp REQUIRED) #currently active
message(NOTICE "ENABLE_PYTHON ${ENABLE_PYTHON}")
if (ENABLE_PYTHON)
  message(NOTICE " inside ENABLE_PYTHON")
  find_package(PythonLibs REQUIRED) # consistent with above
  set(USE_PYTHON 1)
  message(NOTICE "USE_PYTHON ${USE_PYTHON}")
else()
  set(USE_PYTHON 0)
endif()

if (ENABLE_THREADS)
  set(THREADS_PREFER_PTHREAD_FLAG ON)
  find_package(Threads REQUIRED)
  set(USE_PTHREAD 1)
else()
  set(USE_PTHREAD 0)
endif()

# =============================================================================
# Include cmake modules
# =============================================================================
list(APPEND CMAKE_MODULE_PATH ${PROJECT_SOURCE_DIR}/cmake)
include(RpathHelper)
include(ConfigACFile)

# =============================================================================
# Project version from git and project directories
# =============================================================================
set(PROJECT_VERSION ${PROJECT_VERSION_MAJOR}.${PROJECT_VERSION_MINOR})

add_definitions(-DHAVE_CONFIG_H)

if(${CMAKE_SYSTEM_NAME} MATCHES "CYGWIN")
  set(CYGWIN 1)
endif()

add_subdirectory(cmkconfig)

install(DIRECTORY ${CMAKE_CURRENT_SOURCE_DIR}/share/lib
  DESTINATION share/nrn)
install(DIRECTORY ${CMAKE_CURRENT_SOURCE_DIR}/share/demo
  DESTINATION share/nrn)
install(FILES ${PROJECT_BINARY_DIR}/share/lib/nrnunits.lib
  ${PROJECT_BINARY_DIR}/share/lib/nrn.defaults
  DESTINATION ${CMAKE_INSTALL_PREFIX}/share/nrn/lib
)
install(PROGRAMS ${CMAKE_CURRENT_SOURCE_DIR}/share/lib/cleanup
  DESTINATION ${CMAKE_INSTALL_PREFIX}/share/nrn/lib
)

# paths to *.h files for installing into <prefix>/include
my_find_files(inst_inc
  cabvars.h    hoc_membf.h   neuron.h      nrnjava.h     options.h
  cspmatrix.h  hocparse.h    nmodlmutex.h  nrnoc_ml.h    scoplib_ansi.h
  cspredef.h   md1redef.h    nrn_ansi.h    scoplib.h
  hocassrt.h   md2redef.h    nrnapi.h      nrnran123.h   section.h
  hocdec.h     membdef.h     nrnassrt.h    nrnredef.h    spconfig.h
  hocgetsym.h  membfunc.h    nrncvode.h    oc_ansi.h     spmatrix.h
  hoc.h        multicore.h   nrnisaac.h    ocfunc.h
  hoclist.h    multisplit.h  nrniv_mf.h    ocmisc.h
)
install(FILES ${inst_inc} ${PROJECT_BINARY_DIR}/src/oc/nrnpthread.h
  DESTINATION ${CMAKE_INSTALL_PREFIX}/include
)

find_package(readline)

# if readline not found or if we are on OSX, use internal readline
# also clear library variable
if (${CMAKE_SYSTEM_NAME} MATCHES "Darwin" OR NOT ${READLINE_FOUND})
    add_subdirectory(src/readline)
<<<<<<< HEAD
else()
#    find_package(readline REQUIRED)
=======
    set(INTERNAL_READLINE readline)
    unset(Readline_LIBRARY CACHE)
endif()

if (CMAKE_CXX_COMPILER_ID MATCHES "Clang")
  set(CMAKE_SHARED_LIBRARY_CREATE_CXX_FLAGS "${CMAKE_SHARED_LIBRARY_CREATE_CXX_FLAGS} -undefined dynamic_lookup")
>>>>>>> 2d35155a
endif()

add_subdirectory(src/nrniv)
add_subdirectory(bin)<|MERGE_RESOLUTION|>--- conflicted
+++ resolved
@@ -144,17 +144,12 @@
 # also clear library variable
 if (${CMAKE_SYSTEM_NAME} MATCHES "Darwin" OR NOT ${READLINE_FOUND})
     add_subdirectory(src/readline)
-<<<<<<< HEAD
-else()
-#    find_package(readline REQUIRED)
-=======
     set(INTERNAL_READLINE readline)
     unset(Readline_LIBRARY CACHE)
 endif()
 
 if (CMAKE_CXX_COMPILER_ID MATCHES "Clang")
   set(CMAKE_SHARED_LIBRARY_CREATE_CXX_FLAGS "${CMAKE_SHARED_LIBRARY_CREATE_CXX_FLAGS} -undefined dynamic_lookup")
->>>>>>> 2d35155a
 endif()
 
 add_subdirectory(src/nrniv)
