--- conflicted
+++ resolved
@@ -437,8 +437,6 @@
     message(STATUS "  INC         | ${MPI_INCLUDE_PATH}")
     message(STATUS "  LIB         | ${MPI_LIBRARY}")
     message(STATUS "  DYNAMIC     | ${NRN_ENABLE_MPI_DYNAMIC}")
-<<<<<<< HEAD
-=======
     if(NRN_ENABLE_MPI_DYNAMIC)
       list(LENGTH NRN_MPI_LIBNAME_LIST _num_mpi)
       math(EXPR num_mpi "${_num_mpi} - 1")
@@ -451,7 +449,6 @@
         message(STATUS "    LIBNAME   | ${libname}")
       endforeach(val)
     endif()
->>>>>>> 5e188690
   endif()
   message(STATUS "Python        | ${NRN_ENABLE_PYTHON}")
   if(NRN_ENABLE_PYTHON)
