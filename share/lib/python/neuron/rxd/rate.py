--- conflicted
+++ resolved
@@ -1,13 +1,9 @@
-from rxdException import RxDException
+from .rxdException import RxDException
 import weakref
 from . import species, rxdmath, rxd
 import numpy
-<<<<<<< HEAD
-from generalizedReaction import GeneralizedReaction
-from rangevar import RangeVar
-=======
+from .rangevar import RangeVar
 from .generalizedReaction import GeneralizedReaction
->>>>>>> 4be67c78
 
 class Rate(GeneralizedReaction):
     def __init__(self, species, rate, regions=None, membrane_flux=False):
