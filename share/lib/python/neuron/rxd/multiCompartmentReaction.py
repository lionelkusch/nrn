--- conflicted
+++ resolved
@@ -7,12 +7,8 @@
 import region
 from generalizedReaction import GeneralizedReaction, molecules_per_mM_um3
 from neuron import h
-<<<<<<< HEAD
 import itertools
-import copy
 from rxdException import RxDException
-=======
->>>>>>> 9bdcdc24
 
 FARADAY = h.FARADAY
 
