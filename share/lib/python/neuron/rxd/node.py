--- conflicted
+++ resolved
@@ -71,17 +71,8 @@
             return self.region == condition
         elif isinstance(condition, nrn.Segment):
             return self.segment == condition
-        try:
-            dx = 1. / self.sec.nseg / 2.
-            if 0 < condition <= 1:
-                return -dx < self.x - condition <= dx
-            elif condition == 0:
-                # nodes at dx, 3dx, 5dx, 7dx, etc... so this allows for roundoff errors
-                return self.x < 2. * dx
-                
-        except:
-            raise RxDException('unrecognized node condition: %r' % condition)
-
+        raise RxDException('selector %r not supported for this node type' % condition)
+        
     @property
     def _ref_concentration(self):
         """Returns a HOC reference to the Node's concentration
@@ -317,7 +308,6 @@
         self._data_type = data_type
 
 
-<<<<<<< HEAD
     def _update_loc3d(self):
         sec = self._sec
         length = sec.L
@@ -330,36 +320,19 @@
                        numpy.interp(loc1d, normalized_arc3d, y3d),
                        numpy.interp(loc1d, normalized_arc3d, z3d))
         
-
-    @property
-    def x3d(self):
-        """x coordinate"""
-        if self._loc3d is None:
-            self._update_loc3d()
-        return self._loc3d[0]
-
-    @property
-    def y3d(self):
-        """y coordinate"""
-        if self._loc3d is None:
-            self._update_loc3d()
-        return self._loc3d[1]
-    
-    @property
-    def z3d(self):
-        """z coordinate"""
-        if self._loc3d is None:
-            self._update_loc3d()
-        return self._loc3d[2]
-=======
+    def satisfies(self, condition):
+        """Tests if a Node satisfies a given condition.
+
         If a nrn.Section object or RxDSection is provided, returns True if the Node lies in the section; else False.
         If a Region object is provided, returns True if the Node lies in the Region; else False.
         If a number between 0 and 1 is provided, returns True if the normalized position lies within the Node; else False.
         """
         if isinstance(condition, nrn.Section) or isinstance(condition, rxdsection.RxDSection):
-            return self._sec.name() == condition.name()
+            return self._in_sec(condition)
         elif isinstance(condition, region.Region):
             return self.region == condition
+        elif isinstance(condition, nrn.Segment):
+            return self.segment == condition
         try:
             if 0 <= condition <= 1:
                 dx = 1. / self._sec.nseg
@@ -372,8 +345,28 @@
                 return check_index == self_index
                 
         except:
-            raise Exception('unrecognized node condition: %r' % condition)
->>>>>>> 58595e48
+            raise RxDException('unrecognized node condition: %r' % condition)
+            
+    @property
+    def x3d(self):
+        """x coordinate"""
+        if self._loc3d is None:
+            self._update_loc3d()
+        return self._loc3d[0]
+
+    @property
+    def y3d(self):
+        """y coordinate"""
+        if self._loc3d is None:
+            self._update_loc3d()
+        return self._loc3d[1]
+    
+    @property
+    def z3d(self):
+        """z coordinate"""
+        if self._loc3d is None:
+            self._update_loc3d()
+        return self._loc3d[2]
 
     @property
     def volume(self):
@@ -471,7 +464,32 @@
         # TODO: should I have the commented out line?
         #rxd._update_node_data()
         return _surface_area[self._index]
-    
+        
+    def satisfies(self, condition):
+        """Tests if a Node satisfies a given condition.
+
+        If a nrn.Section object or RxDSection is provided, returns True if the Node lies in the section; else False.
+        If a Region object is provided, returns True if the Node lies in the Region; else False.
+        If a number between 0 and 1 is provided, returns True if the normalized position lies within the Node; else False.
+        """
+        if isinstance(condition, nrn.Section) or isinstance(condition, rxdsection.RxDSection):
+            return self._in_sec(condition)
+        elif isinstance(condition, region.Region):
+            return self.region == condition
+        elif isinstance(condition, nrn.Segment):
+            return self.segment == condition
+        position_type = False
+        try:
+            if 0 <= condition <= 1:
+                position_type = True
+        except:
+            raise RxDException('unrecognized node condition: %r' % condition)    
+        if position_type:
+            # TODO: the trouble here is that you can't do this super-directly based on x
+            #       the way to do this is to find the minimum and maximum x values contained in the grid
+            #       the extra difficulty with that is to handle boundary cases correctly
+            #       (to test, consider a section 1 node wide by 15 discretized pieces long, access at 1./15, 2./15, etc...)
+            raise RxDException('selecting nodes by normalized position not yet supported for 3D nodes; see comments in source about how to fix this')
     @property
     def x3d(self):
         # TODO: need to modify this to work with 1d
