--- conflicted
+++ resolved
@@ -291,6 +291,10 @@
                 self._offset = 0
             self._has_adjusted_offsets = False
             self._assign_parents()
+            for sec in self._secs:
+                # NOTE: can only init_diffusion_rates after the roots (parents)
+                #       have been assigned
+                sec._init_diffusion_rates()
             self._update_region_indices()
         elif self._dimension == 3:
             if len(regions) != 1:
@@ -310,19 +314,7 @@
             self._register_cptrs()
 
         else:
-<<<<<<< HEAD
             raise RxDException('unsupported dimension: %r' % self._dimension)
-=======
-            self._offset = 0
-        self._has_adjusted_offsets = False
-        self._assign_parents()
-        for sec in self._secs:
-            # NOTE: can only init_diffusion_rates after the roots (parents)
-            #       have been assigned
-            sec._init_diffusion_rates()
-
-        self._update_region_indices()
->>>>>>> 486f98e9
 
     @property
     def states(self):
