--- conflicted
+++ resolved
@@ -269,13 +269,10 @@
 def _fixed_step_solve(raw_dt):
     global preconditioner, pinverse, _fixed_step_count
 
-<<<<<<< HEAD
-=======
     dim = region._sim_dimension
     if dim is None:
         return
 
->>>>>>> 65cd2b96
     # allow for skipping certain fixed steps
     # warning: this risks numerical errors!
     fixed_step_factor = options.fixed_step_factor
@@ -290,15 +287,8 @@
 
     b = _rxd_reaction(states) - _diffusion_matrix * states
     
-<<<<<<< HEAD
-    dim = region._sim_dimension
-    if dim is None:
-        return
-    elif dim == 1:
-=======
 
     if dim == 1:
->>>>>>> 65cd2b96
         states[:] += _reaction_matrix_solve(dt, states, _diffusion_matrix_solve(dt, dt * b))
 
         # clear the zero-volume "nodes"
