--- conflicted
+++ resolved
@@ -271,12 +271,11 @@
 
     b = _rxd_reaction(states) - _diffusion_matrix * states
     
-<<<<<<< HEAD
     dim = region._sim_dimension
     if dim is None:
         return
     elif dim == 1:
-        states[:] += _reaction_matrix_solve(dt, _diffusion_matrix_solve(dt, dt * b))
+        states[:] += _reaction_matrix_solve(dt, states, _diffusion_matrix_solve(dt, dt * b))
 
         # clear the zero-volume "nodes"
         states[_zero_volume_indices] = 0
@@ -296,15 +295,6 @@
             s = sr()
             if s is not None: s._transfer_to_legacy()
         
-=======
-    states[:] += _reaction_matrix_solve(dt, states, _diffusion_matrix_solve(dt, dt * b))
-
-    # clear the zero-volume "nodes"
-    states[_zero_volume_indices] = 0
-
-    # TODO: refactor so this isn't in section1d... probably belongs in node
-    section1d._transfer_to_legacy()
->>>>>>> 4c52d4de
 
 def _rxd_reaction(states):
     # TODO: this probably shouldn't be here
@@ -402,15 +392,11 @@
     for rptr in _all_reactions:
         r = rptr()
         if r:
-<<<<<<< HEAD
             # TODO: store weakrefs to r._jacobian_entries as well as r
             #       this will reduce lookup time
-            r_rows, r_cols, r_data = r._jacobian_entries(rhs, multiply=-dt)
+            r_rows, r_cols, r_data = r._jacobian_entries(states, multiply=-dt)
             # TODO: can we predict the length of rows etc in advance so we
             #       don't need to grow them?
-=======
-            r_rows, r_cols, r_data = r._jacobian_entries(states, multiply=-dt)
->>>>>>> 4c52d4de
             rows += r_rows
             cols += r_cols
             data += r_data
