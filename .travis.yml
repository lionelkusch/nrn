--- conflicted
+++ resolved
@@ -22,28 +22,21 @@
 addons:
     apt:
         packages:
-        - libopenmpi-dev
-        - libx11-dev
-        - libxcomposite-dev
-        - openmpi-bin
         - python3-pip
         - python-pip
         - python3-scipy
         - python-scipy
         - python3-tk
         - python-tk
-<<<<<<< HEAD
-    homebrew:
-        packages:
-        - openmpi
-        - xz
-=======
         - libopenmpi-dev
         - openmpi-bin
         - libx11-dev
         - libxcomposite-dev
         - doxygen
->>>>>>> 195d6533
+    homebrew:
+        packages:
+        - openmpi
+        - xz
 virtualenv:
     system_site_packages: true
 
@@ -52,16 +45,17 @@
 #=============================================================================
 env:
   global:
-    - PYTHON="$(which python3.7)"
+    - PYTHON="$(which python3)"
     - PIP="$(which pip3)"
     - INSTALL_DIR="$HOME/install"
   jobs:
-    - CONFIG_OPTIONS="--without-x --without-paranrn --with-nrnpython=$(which python2.7) PYTHON_BLD=$(which python2.7)"
-      PYTHON="$(which python2.7)"
+    - CONFIG_OPTIONS="--without-x --without-paranrn --with-nrnpython=$(which python2) PYTHON_BLD=$(which python2)"
+      PYTHON="$(which python2)"
       PIP="$(which pip2)"
     - CONFIG_OPTIONS="--without-x --without-paranrn --with-nrnpython=$PYTHON"
     - BUILD_MODE=cmake
       CMAKE_OPTION="-DNRN_ENABLE_MPI=ON -DNRN_ENABLE_INTERVIEWS=ON -DNRN_ENABLE_CORENEURON=ON"
+      BUILD_DOCUMENTATION=ON
     - BUILD_MODE=cmake
       CMAKE_OPTION="-DNRN_ENABLE_MPI=OFF -DNRN_ENABLE_INTERVIEWS=OFF -DNRN_ENABLE_CORENEURON=ON"
     - BUILD_MODE=cmake
@@ -70,15 +64,6 @@
       NRN_ENABLE_PYTHON_DYNAMIC=ON
     - BUILD_MODE=cmake
       CMAKE_OPTION="-DNRN_ENABLE_PYTHON=OFF"
-<<<<<<< HEAD
-
-=======
-    - BUILD_MODE=cmake
-      CMAKE_OPTION="-DNRN_ENABLE_CORENEURON=ON"
-      BUILD_DOCUMENTATION=ON
-    - BUILD_MODE=cmake
-      CMAKE_OPTION="-DNRN_ENABLE_CORENEURON=OFF"
->>>>>>> 195d6533
 os:
   - linux
   - osx
@@ -91,15 +76,15 @@
   - echo $LC_ALL
   - $CXX -v
   - export PYTHONPATH=$PYTHONPATH:$INSTALL_DIR/lib/python/;
-  - if [ "$TRAVIS_OS_NAME" == "osx" ]; then
-      ln -s /usr/local/bin/greadlink /usr/local/bin/readlink;
-    fi
 install:
   - $PIP install --user setuptools;
   - $PIP install --user scipy matplotlib bokeh ipython cython --upgrade;
   # add cython location to PATH
   - if [ "$TRAVIS_OS_NAME" == "osx" ]; then
-      export PATH=$HOME/Library/Python/3.7/bin:$HOME/Library/Python/2.7/bin:$PATH;
+      export CYTHON_LIB=$($PIP show cython | grep Location);
+      export CYTHON_EXE=$(echo $CYTHON_LIB | awk '{print $2}' | awk -F "lib" '{print$1}')"bin";
+      export PATH=$CYTHON_EXE:$PATH;
+      echo $PATH;
     fi
 
 #=============================================================================
@@ -111,8 +96,8 @@
     fi
   - if [ "$BUILD_MODE" == "cmake" ]; then
       if [ "$NRN_ENABLE_PYTHON_DYNAMIC" == "ON" ]; then
-        export PYTHON2=$(which python2.7);
-        export PYTHON3=$(which python3.7);
+        export PYTHON2=$(which python2);
+        export PYTHON3=$(which python3);
         export CMAKE_OPTION="-DNRN_ENABLE_PYTHON=ON -DNRN_ENABLE_PYTHON_DYNAMIC=ON -DNRN_PYTHON_DYNAMIC=${PYTHON2};${PYTHON3}";
       else
         export CMAKE_OPTION="$CMAKE_OPTION -DPYTHON_EXECUTABLE=${PYTHON}";
@@ -120,15 +105,13 @@
       mkdir build && cd build;
       cmake $CMAKE_OPTION -DCMAKE_INSTALL_PREFIX=$INSTALL_DIR ..;
       cmake --build . -- -j 2;
-<<<<<<< HEAD
       if [ "$TRAVIS_OS_NAME" == "osx" ]; then
         echo $'[install]\nprefix='>src/nrnpython/setup.cfg;
-=======
+      fi;
       if [ "$NRN_ENABLE_PYTHON_DYNAMIC" == "ON" ]; then
              echo "--RUNNING BASIC TESTS--";
              NEURONHOME=`pwd`/share/nrn  PYTHONPATH=`pwd`/lib/python PATH=`pwd`/bin LD_LIBRARY_PATH=`pwd`/lib DYLD_LIBRARY_PATH=`pwd`/lib $PYTHON2 -c "from neuron import h; import neuron; neuron.test()";
              NEURONHOME=`pwd`/share/nrn  PYTHONPATH=`pwd`/lib/python PATH=`pwd`/bin LD_LIBRARY_PATH=`pwd`/lib DYLD_LIBRARY_PATH=`pwd`/lib $PYTHON3 -c "from neuron import h; import neuron; neuron.test()";
->>>>>>> 195d6533
       fi;
       make install;
       export PATH=$INSTALL_DIR/bin:$PATH;
