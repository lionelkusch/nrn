--- conflicted
+++ resolved
@@ -113,16 +113,12 @@
 		}
 		//printf("Py_NoSiteFlag = %d\n", Py_NoSiteFlag);
 		Py_Initialize();
-<<<<<<< HEAD
-		PySys_SetArgv(nrn_global_argc, nrn_global_argv);
-=======
 #if PY_MAJOR_VERSION >= 3
 		wchar_t **argv_copy = copy_argv_wcargv(nrn_global_argc, nrn_global_argv);
 		PySys_SetArgv(nrn_global_argc, argv_copy);
 #else
 		PySys_SetArgv(nrn_global_argc, nrn_global_argv);
 #endif
->>>>>>> 433ffa18
 		started = 1;
 		main_threadstate_ = PyThreadState_GET();
 		int i;
