--- conflicted
+++ resolved
@@ -22,23 +22,6 @@
 /* Number of times to retry a failed open */
 #undef FILE_OPEN_RETRY
 
-<<<<<<< HEAD
-/* define if IBM BlueGene L, P or Q (activates BGLCheckPoint functionality) */
-#undef BLUEGENE
-
-/* define if IBM BlueGene/P */
-#undef BLUEGENEP
-
-/* define if IBM BlueGene/Q */
-#undef BLUEGENEQ
-
-/* define BlueGene with checkpointing */
-#undef BLUEGENE_CHECKPOINT
-=======
-/* Define bits for BGPDMA & 1 (ISend) & 2 (DMA spike transfer) & 4 (DMA Record Replay */
-#undef BGPDMA
->>>>>>> a3a6a3c5
-
 /* Define to 1 for possibility of rank 0 xopen/ropen a file and broadcast everywhere */
 #undef USE_NRNFILEWRAP
 
