--- conflicted
+++ resolved
@@ -1657,15 +1657,9 @@
 extern int iv_dialog_is_running;
 extern int (*rl_getc_function)(void);
 static int getc_hook(void) {
-<<<<<<< HEAD
-	int r;
-	unsigned char c;
-    while(1) {
-=======
     while(1) {
     	int r;
-	unsigned char c;
->>>>>>> 0bc7dbfb
+    	unsigned char c;
 	run_til_stdin();
 	if ((r = read(0, &c, sizeof(c))) == sizeof(c)) {
 		return (int)c;
