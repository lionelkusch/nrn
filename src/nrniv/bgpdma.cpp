// included by netpar.cpp

/*
Overall exchange strategy

When a cell spikes, it immediately does a DCMF_Multicast of
(int gid, double spiketime) to all the target machines that have
cells that need to receive this spike by spiketime + delay
I'd like to cycle through a list of mconfig.nconnections so that
I don't have to wait for my single connection to complete the previous
broadcast when there is a high density of generated spikes but I need
to take care of my bus error issues first.

In order to minimize the number of nrnmpi_bgp_conserve tests
(and potentially abandon them altogether if I can ever guarantee
that exchange time is less than half the computation time), I divide the
minimum delay integration intervals into two equal subintervals.
So if a spike is generated in an even subinterval, I do not have
to include it in the conservation check until the end of the next even
subinterval.

When a spike is received (DMA interrupt) it is placed in even or odd
buffers (depending on whether the coded gid is positive or negative)

At the end of a computation subinterval the even or odd buffer spikes
are enqueued in the priority queue after checking that the number
of spikes sent is equal to the number of spikes sent.
*/

extern "C" {

extern IvocVect* vector_arg(int);
extern void vector_resize(IvocVect*, int);

} // extern "C"



// The initial idea behind use_phase2_ is to avoid the large overhead of
// initiating a send of the up to 10k list of target hosts when a cell fires.
// I.e. when there are a small number of cells on a processor, this causes
// load balance problems.
// Load balance shuld be better if the send is distributed to a much smaller
// set of targets, which, when they receive the spike, pass it on to a neighbor
// set.
// We expect that TWOPHASE will work best in combination with ENQUEUE=2
// which has the greatest amount of overlap between computation
// and communication.
// Note: the old implementation assumed that input PreSyn did not need
// a BGP_DMASend pointer so used the PreSyn.bgp.srchost_ element to
// help figure out the target_hosts_ list for the output PreSyn.bgp.dma_send_.
// Since bgp.srchost_ is used only for setup, it can be overwritten at phase2
// setup time with a bgp.dma_send_ so as to pass on the spike to the
// phase2 list of target hosts.

// set to 1 if you have problems with Record_Replay when some cells send
// spikes to fewer than 4 hosts.
#define WORK_AROUND_RECORD_BUG 0

#if !defined(DCMFTICK)
#define DCMFTICK 0
#define DCMFTIMEBASE 0
#endif

static unsigned long long dmasend_time_;
static int n_xtra_cons_check_;
#define MAXNCONS 10
#if MAXNCONS
static int xtra_cons_hist_[MAXNCONS+1];
#endif

// asm/msr.h no longer compiles on my machine.
// only for basic testing of logic when not on blue gene/p
#define USE_RDTSCL 0

// only use if careful not to overrun the buffer during a simulation
#if 0 && USE_RDTSCL
#define TBUFSIZE (1<<15)
#else
#define TBUFSIZE 0
#endif

#if TBUFSIZE
static unsigned long tbuf_[TBUFSIZE];
static int itbuf_;
#if USE_RDTSCL // but can have many accuracy problems on recent cpus.
/* for rdtscl() */
//#include <asm/msr.h>
#define rdtscl(a) a++
static unsigned long t__;
#define TBUF {rdtscl(t__); tbuf_[itbuf_++] = t__;}
#else
#define TBUF tbuf_[itbuf_++] = (unsigned long)DCMF_Timebase();
#endif // not USE_RDTSCLL
#else
#define TBUF /**/
#endif

// ENQUEUE 0 means to  BGP_ReceiveBuffer buffer -> PreSyn.send
// ENQUEUE 1 means to BGP_ReceiveBuffer buffer -> psbuf -> PreSyn.send
// ENQUEUE 2 means to BGP_ReceiveBuffer.incoming -> PrySyn.send
// Note that ENQUEUE 2 give more overlap between computation and exchange
// since the enqueuing takes place during computation except for those
// remaining during conservation.
#define ENQUEUE 2

#if ENQUEUE == 2
static unsigned long enq2_find_time_;
static unsigned long enq2_enqueue_time_; // includes enq_find_time_
#endif

#define PHASE2BUFFER_SIZE 2048 // power of 2
#define PHASE2BUFFER_MASK (PHASE2BUFFER_SIZE - 1)
struct Phase2Buffer {
	PreSyn* ps;
	double spiketime;
};

#include <structpool.h>

using SpkPool = Pool<NRNMPI_Spike>;

#define BGP_RECEIVEBUFFER_SIZE 10000
class BGP_ReceiveBuffer {
public:
	BGP_ReceiveBuffer();
	virtual ~BGP_ReceiveBuffer();
	void init(int index);
	void incoming(int gid, double spiketime);
	void enqueue();
	int index_;
	int size_;
	int count_;
	int maxcount_;
	int busy_;
	int nsend_, nrecv_; // for checking conservation
	int nsend_cell_; // cells that spiked this interval.
	unsigned long long timebase_;
	NRNMPI_Spike** buffer_;
	SpkPool* pool_;

	void enqueue1();
	void enqueue2();
	PreSyn** psbuf_;
	void phase2send();
	int phase2_head_;
	int phase2_tail_;
	int phase2_nsend_cell_, phase2_nsend_;
	Phase2Buffer* phase2_buffer_;
};

static int use_phase2_;
static void setup_phase2();
#define NTARGET_HOSTS_PHASE1 ntarget_hosts_phase1_

class BGP_DMASend {
public:
	BGP_DMASend();
	virtual ~BGP_DMASend();
	void send(int gid, double t);
	int ntarget_hosts_;
	int* target_hosts_;
	NRNMPI_Spike spk_;
#if 0
	// There is no possibility of send2self because an output PreSyn
	// is never in the gid2in_ table.
	int send2self_; // if 1 then send spikes to this host also
#endif
	int ntarget_hosts_phase1_;
};

class BGP_DMASend_Phase2 {
public:
	BGP_DMASend_Phase2();
	virtual ~BGP_DMASend_Phase2();
	NRNMPI_Spike spk_;

	void send_phase2(int gid, double t, BGP_ReceiveBuffer*);
	int ntarget_hosts_phase2_;
	int* target_hosts_phase2_;
};

static BGP_ReceiveBuffer* bgp_receive_buffer[BGP_INTERVAL];
static int current_rbuf, next_rbuf;
#if BGP_INTERVAL == 2
// note that if a spike is supposed to be received by bgp_receive_buffer[1]
// then during transmission its gid is complemented.
#endif

BGP_ReceiveBuffer::BGP_ReceiveBuffer() {
	busy_ = 0;
	count_ = 0;
	size_ = BGP_RECEIVEBUFFER_SIZE;
	buffer_ = new NRNMPI_Spike*[size_];
	pool_ = new SpkPool(BGP_RECEIVEBUFFER_SIZE);
	psbuf_ = 0;
#if ENQUEUE == 1
	psbuf_ = new PreSyn*[size_];
#endif
	phase2_buffer_ = new Phase2Buffer[PHASE2BUFFER_SIZE];
	phase2_head_ = phase2_tail_ = 0;
}
BGP_ReceiveBuffer::~BGP_ReceiveBuffer() {
	assert(busy_ == 0);
	for (int i = 0; i < count_; ++i) {
		pool_->hpfree(buffer_[i]);
	}
	delete [] buffer_;
	delete pool_;
	if (psbuf_) delete [] psbuf_;
	delete [] phase2_buffer_;
}
void BGP_ReceiveBuffer::init(int index) {
	index_ = index;
	timebase_ = 0;
	nsend_cell_ = nsend_ = nrecv_ = busy_ = maxcount_ = 0;
	for (int i = 0; i < count_; ++i) {
		pool_->hpfree(buffer_[i]);
	}
	count_ = 0;
	phase2_head_ = phase2_tail_ = 0;
	phase2_nsend_cell_ = phase2_nsend_ = 0;
}
void BGP_ReceiveBuffer::incoming(int gid, double spiketime) {
//printf("%d %p.incoming %g %g %d\n", nrnmpi_myid, this, t, spk->spiketime, spk->gid);
	assert(busy_ == 0);
	busy_ = 1;
#if 0 && ENQUEUE == 2
	// this section is potential race if both ReceiveBuffer called at
	// once, but in fact this is only called from within messager advance.
	// Note that this does not work as we occasionally get a timeout        
	// during conservation checking. For this reason we return to buffer    
	// usage but overlap through a call to enqueue on both ReceiveBuffer    
	// on each messager advance
	unsigned long long tb = DCMFTIMEBASE;
	PreSyn* ps;
	nrn_assert(gid2in_->find(gid, ps));
	enq2_find_time_ += (unsigned long)(DCMFTIMEBASE - tb);
	ps->send(spiketime, net_cvode_instance, nrn_threads);
	enq2_enqueue_time_ += (unsigned long)(DCMFTIMEBASE - tb);
#else
	if (count_ >= size_) {
		size_ *= 2;
		NRNMPI_Spike** newbuf = new NRNMPI_Spike*[size_];
		for (int i = 0; i < count_; ++i) {
			newbuf[i] = buffer_[i];
		}
		delete [] buffer_;
		buffer_ = newbuf;
		if (psbuf_) {
			delete [] psbuf_;
			psbuf_ = new PreSyn*[size_];
		}
	}
	NRNMPI_Spike* spk = pool_->alloc();
	spk->gid = gid;
	spk->spiketime = spiketime;
	buffer_[count_++] = spk;
	if (maxcount_ < count_) { maxcount_ = count_; }
#endif
	++nrecv_;
	busy_ = 0;	
}
void BGP_ReceiveBuffer::enqueue() {
//printf("%d %p.enqueue count=%d t=%g nrecv=%d nsend=%d\n", nrnmpi_myid, this, t, count_, nrecv_, nsend_);
	assert(busy_ == 0);
	busy_ = 1;
#if 1
	for (int i=0; i < count_; ++i) {
		NRNMPI_Spike* spk = buffer_[i];
		PreSyn* ps;
#if ENQUEUE == 2
		unsigned long long tb = DCMFTIMEBASE;
#endif

#if WORK_AROUND_RECORD_BUG
		if (!gid2in_->find(spk->gid, ps)) {
#if ENQUEUE == 2
			enq2_find_time_ += (unsigned long)(DCMFTIMEBASE - tb);
#endif
			pool_->hpfree(spk);
			continue;
		}
#else
		nrn_assert(gid2in_->find(spk->gid, ps));
#endif

		if (use_phase2_ && ps->bgp.dma_send_phase2_) {
			// cannot do directly because busy_;
			//ps->bgp.dma_send_phase2_->send_phase2(spk->gid, spk->spiketime, this);
			Phase2Buffer& pb = phase2_buffer_[phase2_head_++];
			phase2_head_ &= PHASE2BUFFER_MASK;
			assert(phase2_head_ != phase2_tail_);
			pb.ps = ps;
			pb.spiketime = spk->spiketime;
			
		}
#if ENQUEUE == 2
		enq2_find_time_ += (unsigned long)(DCMFTIMEBASE - tb);
#endif
		ps->send(spk->spiketime, net_cvode_instance, nrn_threads);
		pool_->hpfree(spk);
#if ENQUEUE == 2
		enq2_enqueue_time_ += (unsigned long)(DCMFTIMEBASE - tb);
#endif
	}
#endif
	count_ = 0;
#if ENQUEUE != 2
	nrecv_ = 0;
	nsend_ = 0;
	nsend_cell_ = 0;
#endif
	busy_ = 0;
	phase2send();
}

void BGP_ReceiveBuffer::enqueue1() {
//printf("%d %lx.enqueue count=%d t=%g nrecv=%d nsend=%d\n", nrnmpi_myid, (long)this, t, count_, nrecv_, nsend_);
	assert(busy_ == 0);
	busy_ = 1;
	for (int i=0; i < count_; ++i) {
		NRNMPI_Spike* spk = buffer_[i];
		PreSyn* ps;
		nrn_assert(gid2in_->find(spk->gid, ps));
		psbuf_[i] = ps;
		if (use_phase2_ && ps->bgp.dma_send_phase2_) {
			// cannot do directly because busy_;
			//ps->bgp.dma_send_phase2_->send_phase2(spk->gid, spk->spiketime, this);
			Phase2Buffer& pb = phase2_buffer_[phase2_head_++];
			phase2_head_ &= PHASE2BUFFER_MASK;
			assert(phase2_head_ != phase2_tail_);
			pb.ps = ps;
			pb.spiketime = spk->spiketime;
			
		}
	}
	busy_ = 0;
	phase2send();
}

void BGP_ReceiveBuffer::enqueue2() {
//printf("%d %lx.enqueue count=%d t=%g nrecv=%d nsend=%d\n", nrnmpi_myid, (long)this, t, count_, nrecv_, nsend_);
	assert(busy_ == 0);
	busy_ = 1;
	for (int i=0; i < count_; ++i) {
		NRNMPI_Spike* spk = buffer_[i];
		PreSyn* ps = psbuf_[i];
		ps->send(spk->spiketime, net_cvode_instance, nrn_threads);
		pool_->hpfree(spk);
	}
	count_ = 0;
	nrecv_ = 0;
	nsend_ = 0;
	nsend_cell_ = 0;
	busy_ = 0;
}

void BGP_ReceiveBuffer::phase2send() {
	while (phase2_head_ != phase2_tail_) {
		Phase2Buffer& pb = phase2_buffer_[phase2_tail_++];
		phase2_tail_ &= PHASE2BUFFER_MASK;
		pb.ps->bgp.dma_send_phase2_->send_phase2(pb.ps->gid_, pb.spiketime, this);
	}
}

// number of DCMF_Multicast_t to cycle through when not using recordreplay
#define NSEND 10

static int max_ntarget_host;
// For one phase sending, max_multisend_targets is max_ntarget_host.
// For two phase sending, it is the maximum of all the
// ntarget_hosts_phase1 and ntarget_hosts_phase2.
static int max_multisend_targets;

double nrn_bgp_receive_time(int type) { // and others
	double rt = 0.;
	switch(type) {
	case 2: //in msend_recv
		if (!use_bgpdma_) { return rt; }
		for (int i = 0; i < n_bgp_interval; ++i) {
			rt += bgp_receive_buffer[i]->timebase_ * DCMFTICK;
		}
		break;
	case 3: // in BGP_DMAsend::send
		if (!use_bgpdma_) { return rt; }
		rt = dmasend_time_ * DCMFTICK;
		break;
	case 4: // number of extra conservation checks
		rt = double(n_xtra_cons_check_);
		// and if there is second vector arg then also return the histogram
#if MAXNCONS
		if (ifarg(2) && use_bgpdma_) {
			IvocVect* vec = vector_arg(2);
			vector_resize(vec, MAXNCONS+1);
			for (int i=0; i <= MAXNCONS; ++i) {
				vector_vec(vec)[i] = double(xtra_cons_hist_[i]);
			}
		}
#endif // MAXNCONS
#if TBUFSIZE
		if (ifarg(3)) {
			IvocVect* vec = vector_arg(3);
			vector_resize(vec, itbuf_+1);
			for (int i=0; i <= itbuf_; ++i) {
				vector_vec(vec)[i] = double(tbuf_[i]);
			}
			vector_vec(vec)[itbuf_] = DCMFTICK;
		}
#endif
		break;
#if ALTHASH
	case 5:
		rt = double(gid2in_->max_chain_length());
		break;
	case 6:
		rt = double(gid2in_->nclash());
		break;
	case 7:
		rt = double(gid2in_->nfind());
		break;
#endif
	case 8: // exchange method properties
		// bit 0: 0 allgather, 1 multisend (MPI_ISend)
		// bit 1: unused, legacy
		// bit 2: n_bgp_interval, 0 means one interval, 1 means 2
		// bit 3: number of phases, 0 means 1 phase, 1 means 2
		// bit 4: 1 means althash used
		// bit 5: 1 means enqueue separated into two parts for timeing
	    {
		int method = use_bgpdma_ ? 1 : 0;
		int p = method + 4*(n_bgp_interval == 2 ? 1 : 0)
			+ 8*use_phase2_
			+ 16*(ALTHASH == 1 ? 1 : 0)
			+ 32*ENQUEUE;
		rt = double(p);
	    }
		break;
	case 12: // greatest length multisend
	  {
		rt = double(max_multisend_targets);
		break;
	  }
	}
	return rt;
}

extern void nrnmpi_bgp_comm();
extern void nrnmpi_bgp_multisend(NRNMPI_Spike*, int, int*);
extern int nrnmpi_bgp_single_advance(NRNMPI_Spike*);
extern int nrnmpi_bgp_conserve(int nsend, int nrecv);

static void bgp_dma_init() {
	for (int i = 0; i < n_bgp_interval; ++i) {
		bgp_receive_buffer[i]->init(i);
	}
	current_rbuf = 0;
	next_rbuf = n_bgp_interval - 1;
#if TBUFSIZE
	itbuf_ = 0;
#endif
	dmasend_time_ = 0;
#if ENQUEUE == 2
	enq2_find_time_ = enq2_enqueue_time_ = 0;
#endif
	n_xtra_cons_check_ = 0;
#if MAXNCONS
	for (int i=0; i <= MAXNCONS; ++i) {
		xtra_cons_hist_[i] = 0;
	}
#endif // MAXNCONS
}

static int bgp_advance() {
	NRNMPI_Spike spk;
	PreSyn* ps;
	int i = 0;
	while(nrnmpi_bgp_single_advance(&spk)) {
		i += 1;
		int j = 0;
#if BGP_INTERVAL == 2
		if (spk.gid < 0) {
			spk.gid = ~spk.gid;
			j = 1;
		}
#endif
		bgp_receive_buffer[j]->incoming(spk.gid, spk.spiketime);
	}
	nrecv_ += i;
	return i;
}

void nrnbgp_messager_advance() {
<<<<<<< HEAD
	if (use_bgpdma_) { bgp_advance(); }
=======
#if BGPDMA & 1
	if (use_bgpdma_) { bgp_advance(); }
#endif
>>>>>>> 485fa772
#if ENQUEUE == 2
	bgp_receive_buffer[current_rbuf]->enqueue();
#endif
}

BGP_DMASend::BGP_DMASend() {
	ntarget_hosts_ = 0;
	target_hosts_ = NULL;
#if 0
	send2self_ = 0;
#endif
	ntarget_hosts_phase1_ = 0;
}

BGP_DMASend::~BGP_DMASend() {
	if (target_hosts_) {
		delete [] target_hosts_;
	}
}

BGP_DMASend_Phase2::BGP_DMASend_Phase2() {
	ntarget_hosts_phase2_ = 0;
	target_hosts_phase2_ = 0;
}

BGP_DMASend_Phase2::~BGP_DMASend_Phase2() {
	if (target_hosts_phase2_) {
		delete [] target_hosts_phase2_;
	}
}

static	int isend;

// helps debugging when core dump since otherwise cannot tell where
// BGP_DMASend::send fails
#if 0
static void mymulticast(DCMF_Multicast_t* arg) {
	DCMF_Multicast(arg);
}
static void myrestart(DCMF_Request_t* arg) {
	DCMF_Restart(arg);
}
#endif

void BGP_DMASend::send(int gid, double t) {
	unsigned long long tb = DCMFTIMEBASE;
  if (NTARGET_HOSTS_PHASE1) {
	spk_.gid = gid;
	spk_.spiketime = t;
#if BGP_INTERVAL == 2
	bgp_receive_buffer[next_rbuf]->nsend_ += ntarget_hosts_;
	bgp_receive_buffer[next_rbuf]->nsend_cell_ += 1;
	if (next_rbuf == 1) {
		spk_.gid = ~spk_.gid;
	}
#else
	bgp_receive_buffer[0]->nsend_ += ntarget_hosts_;
	bgp_receive_buffer[0]->nsend_cell_ += 1;
#endif
	nsend_ += 1;
<<<<<<< HEAD
    if (use_bgpdma_) {
	    nrnmpi_bgp_multisend(&spk_, NTARGET_HOSTS_PHASE1, target_hosts_);
    }
=======
#if BGPDMA & 1
    if (use_bgpdma_) {
	    nrnmpi_bgp_multisend(&spk_, NTARGET_HOSTS_PHASE1, target_hosts_);
    }
#endif
>>>>>>> 485fa772
  }
#if 0
	// I am given to understand that multisend cannot send to itself
	// one is never supposed to send to oneself since an output presyn
	// can never be in the gid2in_ table (ie. the assert below would fail).
	if (send2self_) {
		PreSyn* ps;
		nrn_assert(gid2in_->find(gid, ps));
		ps->send(t, net_cvode_instance, nrn_threads);
	}
#endif
	dmasend_time_ += DCMFTIMEBASE - tb;
}

void BGP_DMASend_Phase2::send_phase2(int gid, double t, BGP_ReceiveBuffer* rb) {
	unsigned long long tb = DCMFTIMEBASE;
  if (ntarget_hosts_phase2_) {
	spk_.gid = gid;
	spk_.spiketime = t;
#if BGP_INTERVAL == 2
	if (rb->index_ == 1) {
		spk_.gid = ~spk_.gid;
	}
#endif
	rb->phase2_nsend_cell_ += 1;
	rb->phase2_nsend_ += ntarget_hosts_phase2_;
<<<<<<< HEAD
    if (use_bgpdma_) {
        nrnmpi_bgp_multisend(&spk_, ntarget_hosts_phase2_, target_hosts_phase2_);
    }
=======
#if BGPDMA & 1
    if (use_bgpdma_) {
	nrnmpi_bgp_multisend(&spk_, ntarget_hosts_phase2_, target_hosts_phase2_);
    }
#endif
>>>>>>> 485fa772
  }
	dmasend_time_ += DCMFTIMEBASE - tb;
}


static void determine_source_hosts();
static void determine_targid_count_on_srchost(int* src, int* send);
static void determine_targids_on_srchost(int* s, int* scnt, int* sdispl,
    int* r, int* rcnt, int* rdispl);
static void determine_target_hosts();
static int gathersrcgid(int hostbegin, int totalngid, int* ngid,
	int* thishostgid, int* n, int* displ, int bsize, int* buf);

void bgp_dma_receive(NrnThread* nt) {
//	nrn_spike_exchange();
	assert(nt == nrn_threads);
	TBUF
	double w1, w2;
	int ncons = 0;
	int& s = bgp_receive_buffer[current_rbuf]->nsend_;
	int& r = bgp_receive_buffer[current_rbuf]->nrecv_;
#if ENQUEUE == 2
	unsigned long tfind, tsend;
#endif
	w1 = nrnmpi_wtime();
<<<<<<< HEAD
=======
#if BGPDMA & 1
>>>>>>> 485fa772
    if (use_bgpdma_) {
	nrnbgp_messager_advance();
	TBUF
#if ENQUEUE == 2
	// want the overlap with computation, not conserve
	tfind = enq2_find_time_;
	tsend = enq2_enqueue_time_ - enq2_find_time_;
#endif
#if TBUFSIZE
	nrnmpi_barrier();
#endif
	TBUF
	while (nrnmpi_bgp_conserve(s, r) != 0) {
		nrnbgp_messager_advance();
		++ncons;
	}
	TBUF
    }
	w1 = nrnmpi_wtime() - w1;
	w2 = nrnmpi_wtime();
#if TBUFSIZE
	tbuf_[itbuf_++] = (unsigned long)ncons;
	tbuf_[itbuf_++] = (unsigned long)bgp_receive_buffer[current_rbuf]->nsend_cell_;
	tbuf_[itbuf_++] = (unsigned long)s;
	tbuf_[itbuf_++] = (unsigned long)r;
	tbuf_[itbuf_++] = (unsigned long)dmasend_time_;
	if (use_phase2_) {
		tbuf_[itbuf_++] = (unsigned long)bgp_receive_buffer[current_rbuf]->phase2_nsend_cell_;
		tbuf_[itbuf_++] = (unsigned long)bgp_receive_buffer[current_rbuf]->phase2_nsend_;
	}
#endif
#if (BGPMDA & 2) && MAXNCONS
	if (ncons > MAXNCONS) { ncons = MAXNCONS; }
	++xtra_cons_hist_[ncons];
#endif // MAXNCONS
#if ENQUEUE == 0
	bgp_receive_buffer[current_rbuf]->enqueue();
#endif
#if ENQUEUE == 1
	bgp_receive_buffer[current_rbuf]->enqueue1();
	TBUF
	bgp_receive_buffer[current_rbuf]->enqueue2();
#endif
#if ENQUEUE == 2
	bgp_receive_buffer[current_rbuf]->enqueue();
	s = r =  bgp_receive_buffer[current_rbuf]->nsend_cell_ = 0;
	bgp_receive_buffer[current_rbuf]->phase2_nsend_cell_ = 0;
	bgp_receive_buffer[current_rbuf]->phase2_nsend_ = 0;
	enq2_find_time_ = 0;
	enq2_enqueue_time_ = 0;
#if TBUFSIZE
	tbuf_[itbuf_++] = tfind;
	tbuf_[itbuf_++] = tsend;
#endif
#endif // ENQUEUE == 2
	wt1_ = nrnmpi_wtime() - w2;
	wt_ = w1;
#if BGP_INTERVAL == 2
//printf("%d reverse buffers %g\n", nrnmpi_myid, t);
	if (n_bgp_interval == 2) {
		current_rbuf = next_rbuf;
		next_rbuf = ((next_rbuf + 1)&1);
	}
#endif
	TBUF
}

void bgp_dma_send(PreSyn* ps, double t) {
#if 0
	if (nrn_use_localgid_) {
		nrn_outputevent(ps->localgid_, t);
	}else{
		nrn2ncs_outputevent(ps->output_index_, t);
	}
#endif
	if (ps->bgp.dma_send_) ps->bgp.dma_send_->send(ps->output_index_, t);
}

void bgpdma_send_init(PreSyn* ps) {
}

void bgpdma_cleanup_presyn(PreSyn* ps) {
	if (ps->bgp.dma_send_) {
		if (ps->output_index_ >= 0) {
			delete ps->bgp.dma_send_;
			ps->bgp.dma_send_ = 0;
		}
		if (ps->output_index_ < 0) {
			delete ps->bgp.dma_send_phase2_;
			ps->bgp.dma_send_phase2_ = 0;
		}
	}
}

static void bgpdma_cleanup() {
<<<<<<< HEAD
=======
	nrntimeout_call = 0;
>>>>>>> 485fa772
	NrnHashIterate(Gid2PreSyn, gid2out_, PreSyn*, ps) {
		bgpdma_cleanup_presyn(ps);
	}}}
	NrnHashIterate(Gid2PreSyn, gid2in_, PreSyn*, ps) {
		bgpdma_cleanup_presyn(ps);
	}}}
}

#define FASTSETUP 1
#if FASTSETUP
#include "bgpdmasetup.cpp"
#endif

void bgp_dma_setup() {
	bgpdma_cleanup();
	if (!use_bgpdma_) { return; }
<<<<<<< HEAD
=======
	//not sure this is useful for debugging when stuck in a collective.
	//nrntimeout_call = bgptimeout;
>>>>>>> 485fa772
	double wt = nrnmpi_wtime();
	nrnmpi_bgp_comm();
	//if (nrnmpi_myid == 0) printf("bgp_dma_setup()\n");
	// although we only care about the set of hosts that gid2out_
	// sends spikes to (source centric). We do not want to send
	// the entire list of gid2in (which may be 10000 times larger
	// than gid2out) from every machine to every machine.
	// so we accomplish the task in two phases the first of which
	// involves allgather with a total receive buffer size of number
	// of cells (even that is too large and we will split it up
	// into chunks). And the second, an
	// allreduce with receive buffer size of number of hosts.
	max_ntarget_host = 0;
	max_multisend_targets = 0;

#if FASTSETUP
	// completely new algorithm does one and two phase.
	setup_presyn_dma_lists();
#else // obsolete
	// see 672:544c61a730ec
#error "FASTSETUP required"
#endif // obsolete (not FASTSETUP)

	if (!bgp_receive_buffer[0]) {
		bgp_receive_buffer[0] = new BGP_ReceiveBuffer();
	}
#if BGP_INTERVAL == 2
	if (n_bgp_interval == 2 && !bgp_receive_buffer[1]) {
		bgp_receive_buffer[1] = new BGP_ReceiveBuffer();
	}
#endif
}

#ifdef USENCS

//give me data on which gids of this node send out APs
int ncs_bgp_sending_info( int **sendlist2build )
{
	int nsrcgid = 0;
	NrnHashIterate(Gid2PreSyn, gid2out_, PreSyn*, ps) {
		if (ps->output_index_ >= 0) {
			++nsrcgid;
		}
	}}}

	*sendlist2build = nsrcgid ? new int[nsrcgid] : 0;
	int i = 0;
	NrnHashIterate(Gid2PreSyn, gid2out_, PreSyn*, ps) {
		if (ps->output_index_ >= 0) {
			(*sendlist2build)[i] = ps->gid_;
			++i;
		}
	}}}
    
    //printf( "Node %d sees first hand %d gids send\n", nrnmpi_myid, nsrcgid );
    return nsrcgid;
}


//function to access the sending information of a presyn
int ncs_bgp_target_hosts( int gid, int** targetnodes )
{
    PreSyn* ps;
    nrn_assert(gid2out_->find(gid, ps));
    if( ps->bgp.dma_send_ ) {
        (*targetnodes) = ps->bgp.dma_send_->ntarget_hosts_? new int[ps->bgp.dma_send_->ntarget_hosts_] : 0;
        return ps->bgp.dma_send_->ntarget_hosts_;
    }
    
    return 0;
}

//iterate over gid2in_ just so I can see what is in there
int ncs_bgp_target_info( int **presyngids )
{
    //(*presyngids) = 0;

	int i, nsrcgid;
	PreSyn* ps;
    nsrcgid = 0;

	// some target PreSyns may not have any input
	// so initialize all to -1
	NrnHashIterate(Gid2PreSyn, gid2in_, PreSyn*, ps) {
		assert(ps->output_index_ < 0);
		if( ps->bgp.srchost_ != -1 )  //has input
        {
            ++nsrcgid;
            //printf( "Node %d: Presyn for gid %d has src %d\n", nrnmpi_myid, ps->gid_, ps->bgp.srchost_ );
        }
	}}}
    
    (*presyngids) = nsrcgid ? new int[nsrcgid] : 0;
    
    i=0;
    NrnHashIterate(Gid2PreSyn, gid2in_, PreSyn*, ps) {
		assert(ps->output_index_ < 0);
		if( ps->bgp.srchost_ != -1 )  //has input
        {
            (*presyngids)[i] = ps->gid_;
            ++i;
        }
	}}}
    
    return nsrcgid;
}

int ncs_bgp_mindelays( int **srchost, double **delays )
{
    int i, nsrcgid=0;

	NrnHashIterate(Gid2PreSyn, gid2in_, PreSyn*, ps) {
        assert(ps->output_index_ < 0);
        if( ps->bgp.srchost_ != -1 )  //has input
        {
            ++nsrcgid;
        }
	}}}

    (*delays) = nsrcgid ? new double[nsrcgid] : 0;
    (*srchost) = nsrcgid ? new int[nsrcgid] : 0;
    
    i=0;
    NrnHashIterate(Gid2PreSyn, gid2in_, PreSyn*, ps) {
		assert(ps->output_index_ < 0);
		if( ps->bgp.srchost_ != -1 )  //has input
        {
            (*delays)[i] = ps->mindelay();
            (*srchost)[i] = ps->bgp.srchost_;
            ++i;
        }
	}}}
    
    return nsrcgid;
}

#endif //USENCS
<|MERGE_RESOLUTION|>--- conflicted
+++ resolved
@@ -491,13 +491,7 @@
 }
 
 void nrnbgp_messager_advance() {
-<<<<<<< HEAD
 	if (use_bgpdma_) { bgp_advance(); }
-=======
-#if BGPDMA & 1
-	if (use_bgpdma_) { bgp_advance(); }
-#endif
->>>>>>> 485fa772
 #if ENQUEUE == 2
 	bgp_receive_buffer[current_rbuf]->enqueue();
 #endif
@@ -558,17 +552,9 @@
 	bgp_receive_buffer[0]->nsend_cell_ += 1;
 #endif
 	nsend_ += 1;
-<<<<<<< HEAD
     if (use_bgpdma_) {
 	    nrnmpi_bgp_multisend(&spk_, NTARGET_HOSTS_PHASE1, target_hosts_);
     }
-=======
-#if BGPDMA & 1
-    if (use_bgpdma_) {
-	    nrnmpi_bgp_multisend(&spk_, NTARGET_HOSTS_PHASE1, target_hosts_);
-    }
-#endif
->>>>>>> 485fa772
   }
 #if 0
 	// I am given to understand that multisend cannot send to itself
@@ -595,17 +581,9 @@
 #endif
 	rb->phase2_nsend_cell_ += 1;
 	rb->phase2_nsend_ += ntarget_hosts_phase2_;
-<<<<<<< HEAD
     if (use_bgpdma_) {
         nrnmpi_bgp_multisend(&spk_, ntarget_hosts_phase2_, target_hosts_phase2_);
     }
-=======
-#if BGPDMA & 1
-    if (use_bgpdma_) {
-	nrnmpi_bgp_multisend(&spk_, ntarget_hosts_phase2_, target_hosts_phase2_);
-    }
-#endif
->>>>>>> 485fa772
   }
 	dmasend_time_ += DCMFTIMEBASE - tb;
 }
@@ -631,10 +609,6 @@
 	unsigned long tfind, tsend;
 #endif
 	w1 = nrnmpi_wtime();
-<<<<<<< HEAD
-=======
-#if BGPDMA & 1
->>>>>>> 485fa772
     if (use_bgpdma_) {
 	nrnbgp_messager_advance();
 	TBUF
@@ -730,10 +704,6 @@
 }
 
 static void bgpdma_cleanup() {
-<<<<<<< HEAD
-=======
-	nrntimeout_call = 0;
->>>>>>> 485fa772
 	NrnHashIterate(Gid2PreSyn, gid2out_, PreSyn*, ps) {
 		bgpdma_cleanup_presyn(ps);
 	}}}
@@ -750,11 +720,8 @@
 void bgp_dma_setup() {
 	bgpdma_cleanup();
 	if (!use_bgpdma_) { return; }
-<<<<<<< HEAD
-=======
 	//not sure this is useful for debugging when stuck in a collective.
 	//nrntimeout_call = bgptimeout;
->>>>>>> 485fa772
 	double wt = nrnmpi_wtime();
 	nrnmpi_bgp_comm();
 	//if (nrnmpi_myid == 0) printf("bgp_dma_setup()\n");
