--- conflicted
+++ resolved
@@ -869,7 +869,6 @@
 }
 
 extern "C" void bbss_restore_done(void* bbss) {
-<<<<<<< HEAD
 	if (bbss) {
 		BBSaveState* ss = (BBSaveState*) bbss;
 		delete ss;
@@ -887,25 +886,6 @@
 	if (use_bgpdma_) {
 		nrn_spike_exchange(nrn_threads);
 	}
-=======
-    if (bbss) {
-        BBSaveState* ss = (BBSaveState*) bbss;
-        delete ss;
-    }
-    // We did not save the NetParEvent. In fact, during
-    // saving, the minimum delay might be different than
-    // what is needed with this distribution and nhost.
-    NetParEvent* npe = new NetParEvent();
-    npe->ithread_ = 0;
-    npe->savestate_restore(t, net_cvode_instance);
-    delete npe;
-    nrn_spike_exchange(nrn_threads);
-#if BGPDMA
-    // only necessary if multisend method is using two subintervals
-    if (use_bgpdma_) {
-        nrn_spike_exchange(nrn_threads);
-    }
->>>>>>> d4a2472b
 #endif
     // The queue may now contain spikes which have already been
     // delivered and so those must be removed if delivery time < t.
